/*
 * Javassist, a Java-bytecode translator toolkit.
 * Copyright (C) 1999- Shigeru Chiba. All Rights Reserved.
 *
 * The contents of this file are subject to the Mozilla Public License Version
 * 1.1 (the "License"); you may not use this file except in compliance with
 * the License.  Alternatively, the contents of this file may be used under
 * the terms of the GNU Lesser General Public License Version 2.1 or later,
 * or the Apache License Version 2.0.
 *
 * Software distributed under the License is distributed on an "AS IS" basis,
 * WITHOUT WARRANTY OF ANY KIND, either express or implied. See the License
 * for the specific language governing rights and limitations under the
 * License.
 */

package javassist;

import java.io.IOException;
import java.io.InputStream;
import java.net.MalformedURLException;
import java.net.URL;
import java.net.URLConnection;

/**
 * A class search-path specified with URL (http).
 *
 * @see javassist.ClassPath
 * @see ClassPool#insertClassPath(ClassPath)
 * @see ClassPool#appendClassPath(ClassPath)
 */
public class URLClassPath implements ClassPath {
    protected String hostname;
    protected int port;
    protected String directory;
    protected String packageName;

    /**
     * Creates a search path specified with URL (http).
     *
     * <p>This search path is used only if a requested
     * class name starts with the name specified by <code>packageName</code>.
     * If <code>packageName</code> is "org.javassist." and a requested class is
     * "org.javassist.test.Main", then the given URL is used for loading that class.
     * The <code>URLClassPath</code> obtains a class file from:
     *
     * <pre>http://www.javassist.org:80/java/classes/org/javassist/test/Main.class
     * </pre>
     *
     * <p>Here, we assume that <code>host</code> is "www.javassist.org",
     * <code>port</code> is 80, and <code>directory</code> is "/java/classes/".
     *
     * <p>If <code>packageName</code> is <code>null</code>, the URL is used
     * for loading any class.
     *
     * @param host              host name
     * @param port              port number
     * @param directory         directory name ending with "/".
     *                          It can be "/" (root directory).
     *                          It must start with "/".
     * @param packageName       package name.  It must end with "." (dot).
     */
    public URLClassPath(String host, int port,
                        String directory, String packageName) {
        hostname = host;
        this.port = port;
        this.directory = directory;
        this.packageName = packageName;
    }

    @Override
    public String toString() {
        return hostname + ":" + port + directory;
    }

    /**
     * Opens a class file with http.
     *
     * @return null if the class file could not be found. 
     */
    @Override
    public InputStream openClassfile(String classname) {
        try {
            URLConnection con = openClassfile0(classname);
            if (con != null)
                return con.getInputStream();
        }
        catch (IOException e) {}
        return null;        // not found
    }

    private URLConnection openClassfile0(String classname) throws IOException {
        if (packageName == null || classname.startsWith(packageName)) {
            String jarname
                    = directory + classname.replace('.', '/') + ".class";
            return fetchClass0(hostname, port, jarname);
        }
        return null;    // not found
    }

    /**
     * Returns the URL.
     *
     * @return null if the class file could not be obtained. 
     */
    @Override
    public URL find(String classname) {
        try {
            URLConnection con = openClassfile0(classname);
            InputStream is = con.getInputStream();
            if (is != null) {
                is.close();
                return con.getURL();
            }
        }
        catch (IOException e) {}
        return null; 
    }

    /**
<<<<<<< HEAD
=======
     * Closes this class path.
     */
    @Override
    public void close() {}

    /**
>>>>>>> e1f0bba5
     * Reads a class file on an http server.
     *
     * @param host              host name
     * @param port              port number
     * @param directory         directory name ending with "/".
     *                          It can be "/" (root directory).
     *                          It must start with "/".
     * @param classname         fully-qualified class name
     */
    public static byte[] fetchClass(String host, int port,
                                    String directory, String classname)
        throws IOException
    {
        byte[] b;
        URLConnection con = fetchClass0(host, port,
                directory + classname.replace('.', '/') + ".class");
        int size = con.getContentLength();
        InputStream s = con.getInputStream();
        try {
            if (size <= 0)
                b = ClassPoolTail.readStream(s);
            else {
                b = new byte[size];
                int len = 0;
                do {
                    int n = s.read(b, len, size - len);
                    if (n < 0)
                        throw new IOException("the stream was closed: "
                                              + classname);

                    len += n;
                } while (len < size);
            }
        }
        finally {
            s.close();
        }

        return b;
    }

    private static URLConnection fetchClass0(String host, int port,
                                             String filename)
        throws IOException
    {
        URL url;
        try {
            url = new URL("http", host, port, filename);
        }
        catch (MalformedURLException e) {
            // should never reache here.
            throw new IOException("invalid URL?");
        }

        URLConnection con = url.openConnection();
        con.connect();
        return con;
    }
}<|MERGE_RESOLUTION|>--- conflicted
+++ resolved
@@ -118,15 +118,6 @@
     }
 
     /**
-<<<<<<< HEAD
-=======
-     * Closes this class path.
-     */
-    @Override
-    public void close() {}
-
-    /**
->>>>>>> e1f0bba5
      * Reads a class file on an http server.
      *
      * @param host              host name
