/*
 * Javassist, a Java-bytecode translator toolkit.
 * Copyright (C) 1999- Shigeru Chiba. All Rights Reserved.
 *
 * The contents of this file are subject to the Mozilla Public License Version
 * 1.1 (the "License"); you may not use this file except in compliance with
 * the License.  Alternatively, the contents of this file may be used under
 * the terms of the GNU Lesser General Public License Version 2.1 or later,
 * or the Apache License Version 2.0.
 *
 * Software distributed under the License is distributed on an "AS IS" basis,
 * WITHOUT WARRANTY OF ANY KIND, either express or implied. See the License
 * for the specific language governing rights and limitations under the
 * License.
 */

package javassist;

import java.io.ByteArrayInputStream;
import java.io.InputStream;
import java.net.MalformedURLException;
import java.net.URL;

/**
 * A <code>ByteArrayClassPath</code> contains bytes that is served as
 * a class file to a <code>ClassPool</code>.  It is useful to convert
 * a byte array to a <code>CtClass</code> object.
 *
 * <p>For example, if you want to convert a byte array <code>b</code>
 * into a <code>CtClass</code> object representing the class with a name
 * <code>classname</code>, then do as following:
 *
 * <pre>
 * ClassPool cp = ClassPool.getDefault();
 * cp.insertClassPath(new ByteArrayClassPath(classname, b));
 * CtClass cc = cp.get(classname);
 * </pre>
 *
 * <p>The <code>ClassPool</code> object <code>cp</code> uses the created
 * <code>ByteArrayClassPath</code> object as the source of the class file.
 *
 * <p>A <code>ByteArrayClassPath</code> must be instantiated for every
 * class.  It contains only a single class file.
 *
 * @see javassist.ClassPath
 * @see ClassPool#insertClassPath(ClassPath)
 * @see ClassPool#appendClassPath(ClassPath)
 * @see ClassPool#makeClass(InputStream)
 */
public class ByteArrayClassPath implements ClassPath {
    protected String classname;
    protected byte[] classfile;

    /*
     * Creates a <code>ByteArrayClassPath</code> containing the given
     * bytes.
     *
     * @param name              a fully qualified class name
     * @param classfile         the contents of a class file.
     */
    public ByteArrayClassPath(String name, byte[] classfile) {
        this.classname = name;
        this.classfile = classfile;
    }

<<<<<<< HEAD
=======
    /**
     * Closes this class path.
     */
    @Override
    public void close() {}

    @Override
>>>>>>> e1f0bba5
    public String toString() {
        return "byte[]:" + classname;
    }

    /**
     * Opens the class file.
     */
    @Override
    public InputStream openClassfile(String classname) {
        if(this.classname.equals(classname))
            return new ByteArrayInputStream(classfile);
        return null;
    }

    /**
     * Obtains the URL.
     */
    @Override
    public URL find(String classname) {
        if(this.classname.equals(classname)) {
            String cname = classname.replace('.', '/') + ".class";
            try {
                // return new File(cname).toURL();
                return new URL("file:/ByteArrayClassPath/" + cname);
            }
            catch (MalformedURLException e) {}
        }

        return null;
    }
}<|MERGE_RESOLUTION|>--- conflicted
+++ resolved
@@ -63,16 +63,7 @@
         this.classfile = classfile;
     }
 
-<<<<<<< HEAD
-=======
-    /**
-     * Closes this class path.
-     */
     @Override
-    public void close() {}
-
-    @Override
->>>>>>> e1f0bba5
     public String toString() {
         return "byte[]:" + classname;
     }
