/*
 * Javassist, a Java-bytecode translator toolkit.
 * Copyright (C) 1999- Shigeru Chiba. All Rights Reserved.
 *
 * The contents of this file are subject to the Mozilla Public License Version
 * 1.1 (the "License"); you may not use this file except in compliance with
 * the License.  Alternatively, the contents of this file may be used under
 * the terms of the GNU Lesser General Public License Version 2.1 or later,
 * or the Apache License Version 2.0.
 *
 * Software distributed under the License is distributed on an "AS IS" basis,
 * WITHOUT WARRANTY OF ANY KIND, either express or implied. See the License
 * for the specific language governing rights and limitations under the
 * License.
 */

package javassist;

import java.io.BufferedOutputStream;
import java.io.ByteArrayOutputStream;
import java.io.DataOutputStream;
import java.io.File;
import java.io.FileOutputStream;
import java.io.IOException;
import java.io.OutputStream;
import java.net.URL;
import java.security.ProtectionDomain;
import java.util.Collection;

import javassist.bytecode.ClassFile;
import javassist.bytecode.Descriptor;
import javassist.bytecode.Opcode;
import javassist.expr.ExprEditor;

/* Note:
 *
 * This class is an abstract class and several methods just return null
 * or throw an exception.  Those methods are overridden in subclasses
 * of this class.  Read the source code of CtClassType if you are
 * interested in the implementation of Javassist.
 *
 * Subclasses of CtClass are CtClassType, CtPrimitiveType, and CtArray.
 */

/**
 * An instance of <code>CtClass</code> represents a class.
 * It is obtained from <code>ClassPool</code>.
 *
 * @see ClassPool#get(String)
 */
public abstract class CtClass {
    protected String qualifiedName;

    /**
     * If the value of this field is not null, then all class
     * files modified by Javassist are saved under the directory
     * specified by this variable.  For example, if the value is
     * <code>"./debug"</code>, then all class files are saved
     * there.  The directory name must not end with a directory
     * separator such as <code>/</code>.
     *
     * <p>The default value is null.
     *
     * @see #debugWriteFile(String)
     * @since 3.16
     */
    public static String debugDump = null;

    /**
     * The version number of this release.
     */
<<<<<<< HEAD
    public static final String version = "3.21.0-GA";
=======
    public static final String version = "3.21.0-java9beta2";
>>>>>>> 5ea5b669

    /**
     * Prints the version number and the copyright notice.
     *
     * <p>The following command invokes this method:
     *
     * <pre>java -jar javassist.jar</pre>
     */
    public static void main(String[] args) {
        System.out.println("Javassist version " + CtClass.version);
        System.out.println("Copyright (C) 1999-2016 Shigeru Chiba."
                           + " All Rights Reserved.");
    }

    static final String javaLangObject = "java.lang.Object";

    /**
     * The <code>CtClass</code> object representing
     * the <code>boolean</code> type.
     */
    public static CtClass booleanType;

    /**
     * The <code>CtClass</code> object representing
     * the <code>char</code> type.
     */
    public static CtClass charType;

    /**
     * The <code>CtClass</code> object representing
     * the <code>byte</code> type.
     */
    public static CtClass byteType;

    /**
     * The <code>CtClass</code> object representing
     * the <code>short</code> type.
     */
    public static CtClass shortType;

    /**
     * The <code>CtClass</code> object representing
     * the <code>int</code> type.
     */
    public static CtClass intType;

    /**
     * The <code>CtClass</code> object representing
     * the <code>long</code> type.
     */
    public static CtClass longType;

    /**
     * The <code>CtClass</code> object representing
     * the <code>float</code> type.
     */
    public static CtClass floatType;

    /**
     * The <code>CtClass</code> object representing
     * the <code>double</code> type.
     */
    public static CtClass doubleType;

    /**
     * The <code>CtClass</code> object representing
     * the <code>void</code> type.
     */
    public static CtClass voidType;

    static CtClass[] primitiveTypes;

    static {
        primitiveTypes = new CtClass[9];

        booleanType =
            new CtPrimitiveType("boolean", 'Z', "java.lang.Boolean",
                                "booleanValue", "()Z", Opcode.IRETURN,
                                Opcode.T_BOOLEAN, 1);
        primitiveTypes[0] = booleanType;

        charType = new CtPrimitiveType("char", 'C', "java.lang.Character",
                                       "charValue", "()C", Opcode.IRETURN,
                                       Opcode.T_CHAR, 1);
        primitiveTypes[1] = charType;

        byteType = new CtPrimitiveType("byte", 'B', "java.lang.Byte",
                                       "byteValue", "()B", Opcode.IRETURN,
                                       Opcode.T_BYTE, 1);
        primitiveTypes[2] = byteType;

        shortType = new CtPrimitiveType("short", 'S', "java.lang.Short",
                                        "shortValue", "()S", Opcode.IRETURN,
                                        Opcode.T_SHORT, 1);
        primitiveTypes[3] = shortType;

        intType = new CtPrimitiveType("int", 'I', "java.lang.Integer",
                                      "intValue", "()I", Opcode.IRETURN,
                                      Opcode.T_INT, 1);
        primitiveTypes[4] = intType;

        longType = new CtPrimitiveType("long", 'J', "java.lang.Long",
                                       "longValue", "()J", Opcode.LRETURN,
                                       Opcode.T_LONG, 2);
        primitiveTypes[5] = longType;

        floatType = new CtPrimitiveType("float", 'F', "java.lang.Float",
                                        "floatValue", "()F", Opcode.FRETURN,
                                        Opcode.T_FLOAT, 1);
        primitiveTypes[6] = floatType;

        doubleType = new CtPrimitiveType("double", 'D', "java.lang.Double",
                                         "doubleValue", "()D", Opcode.DRETURN,
                                         Opcode.T_DOUBLE, 2);
        primitiveTypes[7] = doubleType;

        voidType = new CtPrimitiveType("void", 'V', "java.lang.Void",
                                       null, null, Opcode.RETURN, 0, 0);
        primitiveTypes[8] = voidType;
    }

    protected CtClass(String name) {
        qualifiedName = name;
    }

    /**
     * Converts the object to a string.
     */
    public String toString() {
        StringBuffer buf = new StringBuffer(getClass().getName());
        buf.append("@");
        buf.append(Integer.toHexString(hashCode()));
        buf.append("[");
        extendToString(buf);
        buf.append("]");
        return buf.toString();
    }

    /**
     * Implemented in subclasses to add to the {@link #toString()} result.
     * Subclasses should put a space before each token added to the buffer.
     */
    protected void extendToString(StringBuffer buffer) {
        buffer.append(getName());
    }

    /**
     * Returns a <code>ClassPool</code> for this class.
     */
    public ClassPool getClassPool() { return null; }

    /**
     * Returns a class file for this class.
     *
     * <p>This method is not available if <code>isFrozen()</code>
     * is true.
     */
    public ClassFile getClassFile() {
        checkModify();
        return getClassFile2();
    }

    /**
     * Returns a class file for this class (read only).
     * Normal applications do not need calling this method.  Use
     * <code>getClassFile()</code>.
     *
     * <p>The <code>ClassFile</code> object obtained by this method
     * is read only.  Changes to this object might not be reflected
     * on a class file generated by <code>toBytecode()</code>,
     * <code>toClass()</code>, etc.
     *
     * <p>This method is available even if <code>isFrozen()</code>
     * is true.  However, if the class is frozen, it might be also
     * pruned.
     *
     * @see CtClass#getClassFile()
     * @see CtClass#isFrozen()
     * @see CtClass#prune()
     */
    public ClassFile getClassFile2() { return null; }

    /**
     * Undocumented method.  Do not use; internal-use only.
     */
    public javassist.compiler.AccessorMaker getAccessorMaker() {
        return null;
    }

    /**
     * Returns the uniform resource locator (URL) of the class file.
     */
    public URL getURL() throws NotFoundException {
        throw new NotFoundException(getName());
    }

    /**
     * Returns true if the definition of the class has been modified.
     */
    public boolean isModified() { return false; }

    /**
     * Returns true if the class has been loaded or written out
     * and thus it cannot be modified any more.
     *
     * @see #defrost()
     * @see #detach()
     */
    public boolean isFrozen() { return true; }

    /**
     * Makes the class frozen.
     *
     * @see #isFrozen()
     * @see #defrost()
     * @since 3.6
     */
    public void freeze() {}

    /* Note: this method is overridden by CtClassType
     */
    void checkModify() throws RuntimeException {
        if (isFrozen())
            throw new RuntimeException(getName() + " class is frozen");

        // isModified() must return true after this method is invoked.
    }

    /**
     * Defrosts the class so that the class can be modified again.
     *
     * <p>To avoid changes that will be never reflected,
     * the class is frozen to be unmodifiable if it is loaded or
     * written out.  This method should be called only in a case
     * that the class will be reloaded or written out later again.
     *
     * <p>If <code>defrost()</code> will be called later, pruning
     * must be disallowed in advance.
     *
     * @see #isFrozen()
     * @see #stopPruning(boolean)
     * @see #detach()
     */
    public void defrost() {
        throw new RuntimeException("cannot defrost " + getName());
    }

    /**
     * Returns <code>true</code> if this object represents a primitive
     * Java type: boolean, byte, char, short, int, long, float, double,
     * or void.
     */
    public boolean isPrimitive() { return false; }

    /**
     * Returns <code>true</code> if this object represents an array type.
     */
    public boolean isArray() {
        return false;
    }

    /**
     * If this object represents an array, this method returns the component
     * type of the array.  Otherwise, it returns <code>null</code>.
     */
    public CtClass getComponentType() throws NotFoundException {
        return null;
    }

    /**
     * Returns <code>true</code> if this class extends or implements
     * <code>clazz</code>.  It also returns <code>true</code> if
     * this class is the same as <code>clazz</code>.
     */
    public boolean subtypeOf(CtClass clazz) throws NotFoundException {
        return this == clazz || getName().equals(clazz.getName());
    }

    /**
     * Obtains the fully-qualified name of the class.
     */
    public String getName() { return qualifiedName; }

    /**
     * Obtains the not-qualified class name.
     */
    public final String getSimpleName() {
        String qname = qualifiedName;
        int index = qname.lastIndexOf('.');
        if (index < 0)
            return qname;
        else
            return qname.substring(index + 1);
    }

    /**
     * Obtains the package name.  It may be <code>null</code>.
     */
    public final String getPackageName() {
        String qname = qualifiedName;
        int index = qname.lastIndexOf('.');
        if (index < 0)
            return null;
        else
            return qname.substring(0, index);
    }

    /**
     * Sets the class name
     *
     * @param name      fully-qualified name
     */
    public void setName(String name) {
        checkModify();
        if (name != null)
            qualifiedName = name;
    }

    /**
     * Returns the generic signature of the class.
     *
     * <p>The generics of Java is implemented by the erasure technique.
     * After compilation, all type parameters are dropped off from the
     * main part of a class file.  However, for reflection, the type
     * parameters are encoded into generic signatures and attached
     * to a class file.
     *
     * @return null if the generic signature is not included.
     * @see javassist.bytecode.SignatureAttribute#toClassSignature(String)
     * @see CtMember#getGenericSignature()
     * @since 3.17
     */
    public String getGenericSignature() { return null; }

    /**
     * Sets the generic signature of the class.
     *
     * <p>The generics of Java is implemented by the erasure technique.
     * After compilation, all type parameters are dropped off from the
     * main part of a class file.  However, for reflection, the type
     * parameters must be encoded into generic signatures and attached
     * to a class file.
     *
     * <p>For example,
     *
     * <pre>class List&lt;T&gt; {
     *     T value;
     *     T get() { return value; }
     *     void set(T v) { value = v; }
     * }
     * </pre>
     *
     * <p>this class is generated by the following code:
     *
     * <pre>
     * ClassPool pool = ClassPool.getDefault();
     * CtClass cc = pool.makeClass("List");
     * CtClass objectClass = pool.get(CtClass.javaLangObject);
     * ClassSignature cs = new ClassSignature(
     *                         new TypeParameter[] { new TypeParameter("T") });
     * cc.setGenericSignature(cs.encode());    // &lt;T:Ljava/lang/Object;&gt;Ljava/lang/Object;
     *
     * CtField f = new CtField(objClass, "value", cc);
     * TypeVariable tvar = new TypeVariable("T");
     * f.setGenericSignature(tvar.encode());   // TT;
     * cc.addField(f);
     *
     * CtMethod m = CtNewMethod.make("public Object get(){return value;}", cc);
     * MethodSignature ms = new MethodSignature(null, null, tvar, null);
     * m.setGenericSignature(ms.encode());     // ()TT;
     * cc.addMethod(m);
     *
     * CtMethod m2 = CtNewMethod.make("public void set(Object v){value = v;}", cc);
     * MethodSignature ms2 = new MethodSignature(null, new Type[] { tvar },
     *                                           new BaseType("void"), null);
     * m2.setGenericSignature(ms2.encode());   // (TT;)V;
     * cc.addMethod(m2);
     *
     * cc.writeFile();
     * </pre>
     *
     * <p>The generated class file is equivalent to the following:
     *
     * <pre>class List {
     *     Object value;
     *     Object get() { return value; }
     *     void set(Object v) { value = v; }
     * }</pre>
     *
     * <p>but it includes generic signatures for the class, the field,
     * and the methods so that the type variable <code>T</code> can be
     * accessible through reflection.
     *
     * <p><code>MethodSignature</code> is a utility class.  You can directly
     * pass the signature string to the <code>setGenericSignature</code> method.
     * For the specification of the signatures, see Section 4.7.9.1 <i>Signatures</i>
     * of The Java Virtual Machine Specification (Java SE 8).
     *
     * @param sig       a generic signature.
     * @see javassist.bytecode.SignatureAttribute.ClassSignature#encode()
     * @see javassist.bytecode.SignatureAttribute.MethodSignature#encode()
     * @see CtMember#setGenericSignature(String)
     * @since 3.17
     */
    public void setGenericSignature(String sig) { checkModify(); }

    /**
     * Substitutes <code>newName</code> for all occurrences of a class
     * name <code>oldName</code> in the class file.
     *
     * @param oldName           replaced class name
     * @param newName           substituted class name
     */
    public void replaceClassName(String oldName, String newName) {
        checkModify();
    }

    /**
     * Changes class names appearing in the class file according to the
     * given <code>map</code>.
     *
     * <p>All the class names appearing in the class file are tested
     * with <code>map</code> to determine whether each class name is
     * replaced or not.  Thus this method can be used for collecting
     * all the class names in the class file.  To do that, first define
     * a subclass of <code>ClassMap</code> so that <code>get()</code>
     * records all the given parameters.  Then, make an instance of
     * that subclass as an empty hash-table.  Finally, pass that instance
     * to this method.  After this method finishes, that instance would
     * contain all the class names appearing in the class file.
     *
     * @param map       the hashtable associating replaced class names
     *                  with substituted names.
     */
    public void replaceClassName(ClassMap map) {
        checkModify();
    }

    /**
     * Returns a collection of the names of all the classes
     * referenced in this class.
     * That collection includes the name of this class.
     *
     * <p>This method may return <code>null</code>.
     *
     * @return a <code>Collection&lt;String&gt;</code> object.
     */
    public synchronized Collection getRefClasses() {
        ClassFile cf = getClassFile2();
        if (cf != null) {
            ClassMap cm = new ClassMap() {
                public void put(String oldname, String newname) {
                    put0(oldname, newname);
                }

                public Object get(Object jvmClassName) {
                    String n = toJavaName((String)jvmClassName);
                    put0(n, n);
                    return null;
                }

                public void fix(String name) {}
            };
            cf.getRefClasses(cm);
            return cm.values();
        }
        else
            return null;
    }

    /**
     * Determines whether this object represents a class or an interface.
     * It returns <code>true</code> if this object represents an interface.
     */
    public boolean isInterface() {
        return false;
    }

    /**
     * Determines whether this object represents an annotation type.
     * It returns <code>true</code> if this object represents an annotation type.
     *
     * @since 3.2
     */
    public boolean isAnnotation() {
        return false;
    }

    /**
     * Determines whether this object represents an enum.
     * It returns <code>true</code> if this object represents an enum.
     *
     * @since 3.2
     */
    public boolean isEnum() {
        return false;
    }

    /**
     * Returns the modifiers for this class, encoded in an integer.
     * For decoding, use <code>javassist.Modifier</code>.
     *
     * <p>If the class is a static nested class (a.k.a. static inner class),
     * the returned modifiers include <code>Modifier.STATIC</code>. 
     *
     * @see Modifier
     */
    public int getModifiers() {
        return 0;
    }

    /**
     * Returns true if the class has the specified annotation type.
     *
     * @param annotationType the annotation type.
     * @return <code>true</code> if the annotation is found, otherwise <code>false</code>.
     * @since 3.11
     */
    public boolean hasAnnotation(Class annotationType) {
        return hasAnnotation(annotationType.getName());
    }

    /**
     * Returns true if the class has the specified annotation type.
     *
     * @param annotationTypeName the name of annotation type.
     * @return <code>true</code> if the annotation is found, otherwise <code>false</code>.
     * @since 3.21
     */
    public boolean hasAnnotation(String annotationTypeName) {
        return false;
    }

    /**
     * Returns the annotation if the class has the specified annotation type.
     * For example, if an annotation <code>@Author</code> is associated
     * with this class, an <code>Author</code> object is returned.
     * The member values can be obtained by calling methods on
     * the <code>Author</code> object.
     *
     * @param clz the annotation type.
     * @return the annotation if found, otherwise <code>null</code>.
     * @since 3.11
     */
    public Object getAnnotation(Class clz) throws ClassNotFoundException {
        return null;
    }

    /**
     * Returns the annotations associated with this class.
     * For example, if an annotation <code>@Author</code> is associated
     * with this class, the returned array contains an <code>Author</code>
     * object.  The member values can be obtained by calling methods on
     * the <code>Author</code> object.
     *
     * @return an array of annotation-type objects.
     * @see CtMember#getAnnotations()
     * @since 3.1
     */
    public Object[] getAnnotations() throws ClassNotFoundException {
        return new Object[0];
    }

    /**
     * Returns the annotations associated with this class.
     * This method is equivalent to <code>getAnnotations()</code>
     * except that, if any annotations are not on the classpath,
     * they are not included in the returned array.
     *
     * @return an array of annotation-type objects.
     * @see #getAnnotations()
     * @see CtMember#getAvailableAnnotations()
     * @since 3.3
     */
    public Object[] getAvailableAnnotations(){
       return new Object[0];
    }

    /**
     * Returns an array of nested classes declared in the class.
     * Nested classes are inner classes, anonymous classes, local classes,
     * and static nested classes.  This simply calls <code>getNestedClasses()</code>.
     *
     * @see #getNestedClasses()
     * @since 3.15
     */
    public CtClass[] getDeclaredClasses() throws NotFoundException {
        return getNestedClasses();
    }

    /**
     * Returns an array of nested classes declared in the class.
     * Nested classes are inner classes, anonymous classes, local classes,
     * and static nested classes.
     *
     * @since 3.2
     */
    public CtClass[] getNestedClasses() throws NotFoundException {
        return new CtClass[0];
    }

    /**
     * Sets the modifiers.
     *
     * <p>If the class is a nested class, this method also modifies
     * the class declaring that nested class (i.e. the enclosing
     * class is modified).
     *
     * @param mod       modifiers encoded by
     *                  <code>javassist.Modifier</code>
     * @see Modifier
     */
    public void setModifiers(int mod) {
        checkModify();
    }

    /**
     * Determines whether the class directly or indirectly extends
     * the given class.  If this class extends a class A and
     * the class A extends a class B, then subclassof(B) returns true.
     *
     * <p>This method returns true if the given class is identical to
     * the class represented by this object.
     */
    public boolean subclassOf(CtClass superclass) {
        return false;
    }

    /**
     * Obtains the class object representing the superclass of the
     * class.
     * It returns null if this object represents the
     * <code>java.lang.Object</code> class and thus it does not have
     * the super class.
     *
     * <p>If this object represents an interface, this method
     * always returns the <code>java.lang.Object</code> class.
     * To obtain the super interfaces
     * extended by that interface, call <code>getInterfaces()</code>.
     */
    public CtClass getSuperclass() throws NotFoundException {
        return null;
    }

    /**
     * Changes a super class unless this object represents an interface.
     * The new super class must be compatible with the old one; for example,
     * it should inherit from the old super class.
     *
     * <p>If this object represents an interface, this method is equivalent
     * to <code>addInterface()</code>; it appends <code>clazz</code> to
     * the list of the super interfaces extended by that interface.
     * Note that an interface can extend multiple super interfaces.
     *
     * @see #replaceClassName(String, String)
     * @see #replaceClassName(ClassMap)
     */
    public void setSuperclass(CtClass clazz) throws CannotCompileException {
        checkModify();
    }

    /**
     * Obtains the class objects representing the interfaces implemented
     * by the class or, if this object represents an interface, the interfaces
     * extended by that interface.
     */
    public CtClass[] getInterfaces() throws NotFoundException {
        return new CtClass[0];
    }

    /**
     * Sets implemented interfaces.  If this object represents an interface,
     * this method sets the interfaces extended by that interface.
     *
     * @param list              a list of the <code>CtClass</code> objects
     *                          representing interfaces, or
     *                          <code>null</code> if the class implements
     *                          no interfaces.
     */
    public void setInterfaces(CtClass[] list) {
        checkModify();
    }

    /**
     * Adds an interface.
     *
     * @param anInterface       the added interface.
     */
    public void addInterface(CtClass anInterface) {
        checkModify();
    }

    /**
     * If this class is a member class or interface of another class,
     * then the class enclosing this class is returned.
     *
     * @return null if this class is a top-level class or an anonymous class.
     */
    public CtClass getDeclaringClass() throws NotFoundException {
        return null;
    }

    /**
     * Returns the immediately enclosing method of this class.
     * This method works only with JDK 1.5 or later.
     * 
     * @return null if this class is not a local class or an anonymous
     * class.
     * @deprecated The enclosing method might be a constructor.
     *             Use {@link #getEnclosingBehavior()}.
     * @see #getEnclosingBehavior()
     */
    public final CtMethod getEnclosingMethod() throws NotFoundException {
        CtBehavior b = getEnclosingBehavior();
        if (b == null)
            return null;
        else if (b instanceof CtMethod)
            return (CtMethod)b;
        else
            throw new NotFoundException(b.getLongName() + " is enclosing " + getName());
    }

    /**
     * Returns the immediately enclosing method of this class.
     * It might be not a method but a constructor.
     * This method works only with JDK 1.5 or later.
     *
     * @return null if this class is not a local class or an anonymous
     * class.
     */
    public CtBehavior getEnclosingBehavior() throws NotFoundException {
        return null;
    }

    /**
     * Makes a new public nested class.  If this method is called,
     * the <code>CtClass</code>, which encloses the nested class, is modified
     * since a class file includes a list of nested classes.  
     *
     * <p>The current implementation only supports a static nested class.
     * <code>isStatic</code> must be true.
     *
     * @param name          the simple name of the nested class.
     * @param isStatic      true if the nested class is static.
     */
    public CtClass makeNestedClass(String name, boolean isStatic) {
        throw new RuntimeException(getName() + " is not a class");
    }

    /**
     * Returns an array containing <code>CtField</code> objects
     * representing all the non-private fields of the class.
     * That array includes non-private fields inherited from the
     * superclasses.
     */
    public CtField[] getFields() { return new CtField[0]; }

    /**
     * Returns the field with the specified name.  The returned field
     * may be a private field declared in a super class or interface.
     */
    public CtField getField(String name) throws NotFoundException {
        return getField(name, null);
    }

    /**
     * Returns the field with the specified name and type.  The returned field
     * may be a private field declared in a super class or interface.
     * Unlike Java, the JVM allows a class to have
     * multiple fields with the same name but different types.
     *
     * @param name      the field name.
     * @param desc      the type descriptor of the field.  It is available by
     *                  {@link CtField#getSignature()}.
     * @see CtField#getSignature()
     */
    public CtField getField(String name, String desc) throws NotFoundException {
        throw new NotFoundException(name);
    }

    /**
     * @return null     if the specified field is not found.
     */
    CtField getField2(String name, String desc) { return null; }

    /**
     * Gets all the fields declared in the class.  The inherited fields
     * are not included.
     *
     * <p>Note: the result does not include inherited fields.
     */
    public CtField[] getDeclaredFields() { return new CtField[0]; }

    /**
     * Retrieves the field with the specified name among the fields
     * declared in the class.
     *
     * <p>Note: this method does not search the super classes.
     */
    public CtField getDeclaredField(String name) throws NotFoundException {
        throw new NotFoundException(name);
    }

    /**
     * Retrieves the field with the specified name and type among the fields
     * declared in the class.  Unlike Java, the JVM allows a class to have
     * multiple fields with the same name but different types.
     *
     * <p>Note: this method does not search the super classes.
     *
     * @param name      the field name.
     * @param desc      the type descriptor of the field.  It is available by
     *                  {@link CtField#getSignature()}.
     * @see CtField#getSignature()
     */
    public CtField getDeclaredField(String name, String desc) throws NotFoundException {
        throw new NotFoundException(name);
    }

    /**
     * Gets all the constructors and methods declared in the class.
     */
    public CtBehavior[] getDeclaredBehaviors() {
        return new CtBehavior[0];
    }

    /**
     * Returns an array containing <code>CtConstructor</code> objects
     * representing all the non-private constructors of the class.
     */
    public CtConstructor[] getConstructors() {
        return new CtConstructor[0];
    }

    /**
     * Returns the constructor with the given signature,
     * which is represented by a character string
     * called method descriptor.
     * For details of the method descriptor, see the JVM specification
     * or <code>javassist.bytecode.Descriptor</code>.
     *
     * @param desc      method descriptor
     * @see javassist.bytecode.Descriptor
     */
    public CtConstructor getConstructor(String desc)
        throws NotFoundException
    {
        throw new NotFoundException("no such constructor");
    }

    /**
     * Gets all the constructors declared in the class.
     *
     * @see javassist.CtConstructor
     */
    public CtConstructor[] getDeclaredConstructors() {
        return new CtConstructor[0];
    }

    /**
     * Returns a constructor receiving the specified parameters.
     *
     * @param params    parameter types.
     */
    public CtConstructor getDeclaredConstructor(CtClass[] params)
        throws NotFoundException
    {
        String desc = Descriptor.ofConstructor(params);
        return getConstructor(desc);
    }

    /**
     * Gets the class initializer (static constructor)
     * declared in the class.
     * This method returns <code>null</code> if
     * no class initializer is not declared.
     *
     * @see #makeClassInitializer()
     * @see javassist.CtConstructor
     */
    public CtConstructor getClassInitializer() {
        return null;
    }

    /**
     * Returns an array containing <code>CtMethod</code> objects
     * representing all the non-private methods of the class.
     * That array includes non-private methods inherited from the
     * superclasses.
     */
    public CtMethod[] getMethods() {
        return new CtMethod[0];
    }

    /**
     * Returns the method with the given name and signature.
     * The returned method may be declared in a super class.
     * The method signature is represented by a character string
     * called method descriptor,
     * which is defined in the JVM specification.
     *
     * @param name      method name
     * @param desc      method descriptor
     * @see CtBehavior#getSignature()
     * @see javassist.bytecode.Descriptor
     */
    public CtMethod getMethod(String name, String desc)
        throws NotFoundException
    {
        throw new NotFoundException(name);
    }

    /**
     * Gets all methods declared in the class.  The inherited methods
     * are not included.
     *
     * @see javassist.CtMethod
     */
    public CtMethod[] getDeclaredMethods() {
        return new CtMethod[0];
    }

    /**
     * Retrieves the method with the specified name and parameter types
     * among the methods declared in the class.
     *
     * <p>Note: this method does not search the superclasses.
     *
     * @param name              method name
     * @param params            parameter types
     * @see javassist.CtMethod
     */
    public CtMethod getDeclaredMethod(String name, CtClass[] params)
        throws NotFoundException
    {
        throw new NotFoundException(name);
    }

    /**
     * Retrieves methods with the specified name among the methods
     * declared in the class.  Multiple methods with different parameters
     * may be returned.
     *
     * <p>Note: this method does not search the superclasses.</p>
     *
     * @param name      method name.
     * @since 3.19
     */
    public CtMethod[] getDeclaredMethods(String name) throws NotFoundException {
        throw new NotFoundException(name);
    }

    /**
     * Retrieves the method with the specified name among the methods
     * declared in the class.  If there are multiple methods with
     * the specified name, then this method returns one of them.
     *
     * <p>Note: this method does not search the superclasses.
     *
     * @see javassist.CtMethod
     */
    public CtMethod getDeclaredMethod(String name) throws NotFoundException {
        throw new NotFoundException(name);
    }

    /**
     * Makes an empty class initializer (static constructor).
     * If the class already includes a class initializer,
     * this method returns it.
     *
     * @see #getClassInitializer()
     */
    public CtConstructor makeClassInitializer()
        throws CannotCompileException
    {
        throw new CannotCompileException("not a class");
    }

    /**
     * Adds a constructor.  To add a class initializer (static constructor),
     * call <code>makeClassInitializer()</code>.
     *
     * @see #makeClassInitializer()
     */
    public void addConstructor(CtConstructor c)
        throws CannotCompileException
    {
        checkModify();
    }

    /**
     * Removes a constructor declared in this class.
     *
     * @param c     removed constructor.
     * @throws NotFoundException   if the constructor is not found.
     */
    public void removeConstructor(CtConstructor c) throws NotFoundException {
        checkModify();
    }

    /**
     * Adds a method.
     */
    public void addMethod(CtMethod m) throws CannotCompileException {
        checkModify();
    }

    /**
     * Removes a method declared in this class.
     *
     * @param m     removed method.
     * @throws NotFoundException   if the method is not found.
     */
    public void removeMethod(CtMethod m) throws NotFoundException {
        checkModify();
     }

    /**
     * Adds a field.
     *
     * <p>The <code>CtField</code> belonging to another
     * <code>CtClass</code> cannot be directly added to this class.
     * Only a field created for this class can be added.
     *
     * @see javassist.CtField#CtField(CtField,CtClass)
     */
    public void addField(CtField f) throws CannotCompileException {
        addField(f, (CtField.Initializer)null);
    }

    /**
     * Adds a field with an initial value.
     *
     * <p>The <code>CtField</code> belonging to another
     * <code>CtClass</code> cannot be directly added to this class.
     * Only a field created for this class can be added.
     *
     * <p>The initial value is given as an expression written in Java.
     * Any regular Java expression can be used for specifying the initial
     * value.  The followings are examples.
     *
     * <pre>
     * cc.addField(f, "0")               // the initial value is 0.
     * cc.addField(f, "i + 1")           // i + 1.
     * cc.addField(f, "new Point()");    // a Point object.
     * </pre>
     *
     * <p>Here, the type of variable <code>cc</code> is <code>CtClass</code>.
     * The type of <code>f</code> is <code>CtField</code>.
     *
     * <p>Note: do not change the modifier of the field
     * (in particular, do not add or remove <code>static</code>
     * to/from the modifier)
     * after it is added to the class by <code>addField()</code>.
     *
     * @param init      an expression for the initial value.
     *
     * @see javassist.CtField.Initializer#byExpr(String)
     * @see javassist.CtField#CtField(CtField,CtClass)
     */
    public void addField(CtField f, String init)
        throws CannotCompileException
    {
        checkModify();
    }

    /**
     * Adds a field with an initial value.
     *
     * <p>The <code>CtField</code> belonging to another
     * <code>CtClass</code> cannot be directly added to this class.
     * Only a field created for this class can be added.
     *
     * <p>For example,
     *
     * <pre>
     * CtClass cc = ...;
     * addField(new CtField(CtClass.intType, "i", cc),
     *          CtField.Initializer.constant(1));
     * </pre>
     *
     * <p>This code adds an <code>int</code> field named "i".  The
     * initial value of this field is 1.
     *
     * @param init      specifies the initial value of the field.
     *
     * @see javassist.CtField#CtField(CtField,CtClass)
     */
    public void addField(CtField f, CtField.Initializer init)
        throws CannotCompileException
    {
        checkModify();
    }

    /**
     * Removes a field declared in this class.
     *
     * @param f     removed field.
     * @throws NotFoundException   if the field is not found.
     */
    public void removeField(CtField f) throws NotFoundException {
        checkModify();
    }

    /**
     * Obtains an attribute with the given name.
     * If that attribute is not found in the class file, this
     * method returns null.
     *
     * <p>This is a convenient method mainly for obtaining
     * a user-defined attribute.  For dealing with attributes, see the
     * <code>javassist.bytecode</code> package.  For example, the following
     * expression returns all the attributes of a class file.
     *
     * <pre>
     * getClassFile().getAttributes()
     * </pre>
     *
     * @param name              attribute name
     * @see javassist.bytecode.AttributeInfo
     */
    public byte[] getAttribute(String name) {
        return null;
    }

    /**
     * Adds a named attribute.
     * An arbitrary data (smaller than 64Kb) can be saved in the class
     * file.  Some attribute name are reserved by the JVM.
     * The attributes with the non-reserved names are ignored when a
     * class file is loaded into the JVM.
     * If there is already an attribute with
     * the same name, this method substitutes the new one for it.
     *
     * <p>This is a convenient method mainly for adding
     * a user-defined attribute.  For dealing with attributes, see the
     * <code>javassist.bytecode</code> package.  For example, the following
     * expression adds an attribute <code>info</code> to a class file.
     *
     * <pre>
     * getClassFile().addAttribute(info)
     * </pre>
     *
     * @param name      attribute name
     * @param data      attribute value
     * @see javassist.bytecode.AttributeInfo
     */
    public void setAttribute(String name, byte[] data) {
        checkModify();
    }

    /**
     * Applies the given converter to all methods and constructors
     * declared in the class.  This method calls <code>instrument()</code>
     * on every <code>CtMethod</code> and <code>CtConstructor</code> object
     * in the class.
     *
     * @param converter         specifies how to modify.
     */
    public void instrument(CodeConverter converter)
        throws CannotCompileException
    {
        checkModify();
    }

    /**
     * Modifies the bodies of all methods and constructors
     * declared in the class.  This method calls <code>instrument()</code>
     * on every <code>CtMethod</code> and <code>CtConstructor</code> object
     * in the class.
     *
     * @param editor            specifies how to modify.
     */
    public void instrument(ExprEditor editor)
        throws CannotCompileException
    {
        checkModify();
    }

    /**
     * Converts this class to a <code>java.lang.Class</code> object.
     * Once this method is called, further modifications are not
     * allowed any more.
     * To load the class, this method uses the context class loader
     * of the current thread.  If the program is running on some application
     * server, the context class loader might be inappropriate to load the
     * class.
     *
     * <p>This method is provided for convenience.  If you need more
     * complex functionality, you should write your own class loader.
     *
     * <p>Note: this method calls <code>toClass()</code>
     * in <code>ClassPool</code>.
     *
     * <p><b>Warining:</b> A Class object returned by this method may not
     * work with a security manager or a signed jar file because a
     * protection domain is not specified.
     *
     * @see #toClass(java.lang.ClassLoader,ProtectionDomain)
     * @see ClassPool#toClass(CtClass)
     */
    public Class toClass() throws CannotCompileException {
        return getClassPool().toClass(this);
    }

    /**
     * Converts this class to a <code>java.lang.Class</code> object.
     * Once this method is called, further modifications are not allowed
     * any more.
     *
     * <p>The class file represented by this <code>CtClass</code> is
     * loaded by the given class loader to construct a
     * <code>java.lang.Class</code> object.  Since a private method
     * on the class loader is invoked through the reflection API,
     * the caller must have permissions to do that.
     *
     * <p>An easy way to obtain <code>ProtectionDomain</code> object is
     * to call <code>getProtectionDomain()</code>
     * in <code>java.lang.Class</code>.  It returns the domain that
     * the class belongs to.
     *
     * <p>This method is provided for convenience.  If you need more
     * complex functionality, you should write your own class loader.
     *
     * <p>Note: this method calls <code>toClass()</code>
     * in <code>ClassPool</code>.
     *
     * @param loader        the class loader used to load this class.
     *                      If it is null, the class loader returned by
     *                      {@link ClassPool#getClassLoader()} is used.
     * @param domain        the protection domain that the class belongs to.
     *                      If it is null, the default domain created
     *                      by <code>java.lang.ClassLoader</code> is used.
     * @see ClassPool#toClass(CtClass,java.lang.ClassLoader)
     * @since 3.3
     */
    public Class toClass(ClassLoader loader, ProtectionDomain domain)
        throws CannotCompileException
    {
        ClassPool cp = getClassPool();
        if (loader == null)
            loader = cp.getClassLoader();

        return cp.toClass(this, loader, domain);
    }

    /**
     * Converts this class to a <code>java.lang.Class</code> object.
     *
     * <p><b>Warining:</b> A Class object returned by this method may not
     * work with a security manager or a signed jar file because a
     * protection domain is not specified.
     *
     * @deprecated      Replaced by {@link #toClass(ClassLoader,ProtectionDomain)}
     */
    public final Class toClass(ClassLoader loader)
        throws CannotCompileException
    {
        return getClassPool().toClass(this, loader);
    }

    /**
     * Removes this <code>CtClass</code> object from the
     * <code>ClassPool</code>.
     * After this method is called, any method cannot be called on the
     * removed <code>CtClass</code> object.
     *
     * <p>If <code>get()</code> in <code>ClassPool</code> is called
     * with the name of the removed method,
     * the <code>ClassPool</code> will read the class file again
     * and constructs another <code>CtClass</code> object representing
     * the same class.
     */
    public void detach() {
        ClassPool cp = getClassPool();
        CtClass obj = cp.removeCached(getName());
        if (obj != this)
            cp.cacheCtClass(getName(), obj, false);
    }

    /**
     * Disallows (or allows) automatically pruning this <code>CtClass</code>
     * object.
     *
     * <p>
     * Javassist can automatically prune a <code>CtClass</code> object
     * when <code>toBytecode()</code> (or <code>toClass()</code>,
     * <code>writeFile()</code>) is called.
     * Since a <code>ClassPool</code> holds all instances of <code>CtClass</code>
     * even after <code>toBytecode()</code> (or <code>toClass()</code>,
     * <code>writeFile()</code>) is called, pruning may significantly
     * save memory consumption.
     *
     * <p>If <code>ClassPool.doPruning</code> is true, the automatic pruning
     * is on by default.  Otherwise, it is off.  The default value of
     * <code>ClassPool.doPruning</code> is false.
     * 
     * @param stop      disallow pruning if true.  Otherwise, allow.
     * @return the previous status of pruning.  true if pruning is already stopped.
     *
     * @see #detach()
     * @see #prune()
     * @see ClassPool#doPruning
     */
    public boolean stopPruning(boolean stop) { return true; }

    /**
     * Discards unnecessary attributes, in particular,
     * <code>CodeAttribute</code>s (method bodies) of the class,
     * to minimize the memory footprint.
     * After calling this method, the class is read only.
     * It cannot be modified any more.
     * Furthermore, <code>toBytecode()</code>,
     * <code>writeFile()</code>, <code>toClass()</code>,
     * or <code>instrument()</code> cannot be called.
     * However, the method names and signatures in the class etc.
     * are still accessible.
     *
     * <p><code>toBytecode()</code>, <code>writeFile()</code>, and
     * <code>toClass()</code> internally call this method if
     * automatic pruning is on. 
     *
     * <p>According to some experiments, pruning does not really reduce
     * memory consumption.  Only about 20%.  Since pruning takes time,
     * it might not pay off.  So the automatic pruning is off by default.
     *
     * @see #stopPruning(boolean)
     * @see #detach()
     * @see ClassPool#doPruning
     *
     * @see #toBytecode()
     * @see #toClass()
     * @see #writeFile()
     * @see #instrument(CodeConverter)
     * @see #instrument(ExprEditor)
     */
    public void prune() {}

    /* Called by get() in ClassPool.
     * CtClassType overrides this method.
     */
    void incGetCounter() {}

    /**
     * If this method is called, the class file will be
     * rebuilt when it is finally generated by
     * <code>toBytecode()</code> and <code>writeFile()</code>.
     * For a performance reason, the symbol table of the
     * class file may contain unused entries, for example,
     * after a method or a filed is deleted.
     * This method
     * removes those unused entries.  This removal will
     * minimize the size of the class file.
     *
     * @since 3.8.1
     */
    public void rebuildClassFile() {}

    /**
     * Converts this class to a class file.
     * Once this method is called, further modifications are not
     * possible any more.
     *
     * @return the contents of the class file.
     */
    public byte[] toBytecode() throws IOException, CannotCompileException {
        ByteArrayOutputStream barray = new ByteArrayOutputStream();
        DataOutputStream out = new DataOutputStream(barray);
        try {
            toBytecode(out);
        }
        finally {
            out.close();
        }

        return barray.toByteArray();
    }

    /**
     * Writes a class file represented by this <code>CtClass</code>
     * object in the current directory.
     * Once this method is called, further modifications are not
     * possible any more.
     *
     * @see #debugWriteFile()
     */
    public void writeFile()
        throws NotFoundException, IOException, CannotCompileException
    {
        writeFile(".");
    }

    /**
     * Writes a class file represented by this <code>CtClass</code>
     * object on a local disk.
     * Once this method is called, further modifications are not
     * possible any more.
     *
     * @param directoryName     it must end without a directory separator.
     * @see #debugWriteFile(String)
     */
    public void writeFile(String directoryName)
        throws CannotCompileException, IOException
    {
        DataOutputStream out = makeFileOutput(directoryName);
        try {
            toBytecode(out);
        }
        finally {
            out.close();
        }
    }

    protected DataOutputStream makeFileOutput(String directoryName) {
        String classname = getName();
        String filename = directoryName + File.separatorChar
            + classname.replace('.', File.separatorChar) + ".class";
        int pos = filename.lastIndexOf(File.separatorChar);
        if (pos > 0) {
            String dir = filename.substring(0, pos);
            if (!dir.equals("."))
                new File(dir).mkdirs();
        }

        return new DataOutputStream(new BufferedOutputStream(
                                      new DelayedFileOutputStream(filename)));
    }

    /**
     * Writes a class file as <code>writeFile()</code> does although this
     * method does not prune or freeze the class after writing the class
     * file.  Note that, once <code>writeFile()</code> or <code>toBytecode()</code>
     * is called, it cannot be called again since the class is pruned and frozen.
     * This method would be useful for debugging.
     */
    public void debugWriteFile() {
        debugWriteFile(".");
    }

    /**
     * Writes a class file as <code>writeFile()</code> does although this
     * method does not prune or freeze the class after writing the class
     * file.  Note that, once <code>writeFile()</code> or <code>toBytecode()</code>
     * is called, it cannot be called again since the class is pruned and frozen.
     * This method would be useful for debugging.
     *
     * @param directoryName     it must end without a directory separator.
     */
    public void debugWriteFile(String directoryName) {
        try {
            boolean p = stopPruning(true);
            writeFile(directoryName);
            defrost();
            stopPruning(p);
        }
        catch (Exception e) {
            throw new RuntimeException(e);
        }
    }

    static class DelayedFileOutputStream extends OutputStream {
        private FileOutputStream file;
        private String filename;

        DelayedFileOutputStream(String name) {
            file = null;
            filename = name;
        }

        private void init() throws IOException {
            if (file == null)
                file = new FileOutputStream(filename);
        }

        public void write(int b) throws IOException {
            init();
            file.write(b);
        }

        public void write(byte[] b) throws IOException {
            init();
            file.write(b);
        }

        public void write(byte[] b, int off, int len) throws IOException {
            init();
            file.write(b, off, len);

        }

        public void flush() throws IOException {
            init();
            file.flush();
        }

        public void close() throws IOException {
            init();
            file.close();
        }
    }

    /**
     * Converts this class to a class file.
     * Once this method is called, further modifications are not
     * possible any more.
     *
     * <p>This method dose not close the output stream in the end.
     *
     * @param out       the output stream that a class file is written to.
     */
    public void toBytecode(DataOutputStream out)
        throws CannotCompileException, IOException
    {
        throw new CannotCompileException("not a class");
    }

    /**
     * Makes a unique member name.  This method guarantees that
     * the returned name is not used as a prefix of any methods
     * or fields visible in this class.
     * If the returned name is XYZ, then any method or field names
     * in this class do not start with XYZ.
     *
     * @param prefix        the prefix of the member name.
     */
    public String makeUniqueName(String prefix) {
        throw new RuntimeException("not available in " + getName());
    }

    /* Invoked from ClassPool#compress().
     * This method is overridden by CtClassType.
     */
    void compress() {}
}<|MERGE_RESOLUTION|>--- conflicted
+++ resolved
@@ -69,11 +69,7 @@
     /**
      * The version number of this release.
      */
-<<<<<<< HEAD
-    public static final String version = "3.21.0-GA";
-=======
-    public static final String version = "3.21.0-java9beta2";
->>>>>>> 5ea5b669
+    public static final String version = "3.22.0-CR1";
 
     /**
      * Prints the version number and the copyright notice.
